--- conflicted
+++ resolved
@@ -49,21 +49,7 @@
 plugin-access-control = []
 
 message_sent = []
-<<<<<<< HEAD
-native-tls = [
-    "reqwest/native-tls-vendored",
-    "tokio-tungstenite/native-tls-vendored",
-]
-rustls-tls = [
-    
-    "reqwest/rustls-tls-native-roots",
-   
-    "tokio-tungstenite/rustls-tls-native-roots",
-]
 
-[package.metadata]
-rust-version = "nightly"
-=======
 cqstring = []
 
 native-tls = ["tokio-tungstenite/native-tls-vendored"]
@@ -71,4 +57,6 @@
 rustls-tls-webpki-roots = ["tokio-tungstenite/rustls-tls-webpki-roots"]
 
 rustls-tls-native-roots = ["tokio-tungstenite/rustls-tls-native-roots"]
->>>>>>> c3d13dc0
+
+[package.metadata]
+rust-version = "nightly"