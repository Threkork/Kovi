[package]
name = "kovi"
<<<<<<< HEAD
version = "1.0.0"
=======
version = "0.11.7"
>>>>>>> 2e2bd4ca
edition = "2021"
description = "A OneBot V11 bot plugin framework"
license = "MPL-2.0"
authors = ["Threkork <threkork@hotmail.com>"]
repository = "https://github.com/Threkork/Kovi"
readme = "README_Cargo.md"
documentation = "https://threkork.github.io/kovi-doc/"
keywords = ["kovi", "onebot", "framework"]

[lib]
name = "kovi"
path = "src/lib.rs"

[dependencies]
regex = "1"
chrono = "0.4"
dialoguer = { version = "0.11", features = ["fuzzy-select"] }
serde = { version = "1", features = ["derive"] }
serde_json = "1"
thiserror = "2"
log = "0.4"
anstyle = "1"
kovi-macros = "0.4"
env_logger = { version = "0.11", default-features = false, features = [
    "auto-color",
    "color",
], optional = true }
tokio = { version = "1", features = ["full", "windows-sys"] }
tokio-tungstenite = "0.26"
futures-util = "0.3"
http = "1"
toml = "0.8"
toml_edit = "0.22"
croner = "2"
rand = "0.8"
ahash = "0.8"
parking_lot = "0.12"


[features]
default = ["logger", "save_bot_status", "plugin-access-control"]
logger = ["env_logger"]
save_bot_status = ["save_bot_admin", "save_plugin_status"]
save_bot_admin = []
save_plugin_status = []
plugin-access-control = []

message_sent = []
cqstring = []

<<<<<<< HEAD
native-tls = [
    "tokio-tungstenite/native-tls-vendored",
]

rustls-tls-webpki-roots = [
    "tokio-tungstenite/rustls-tls-webpki-roots",
]

rustls-tls-native-roots = [
    "tokio-tungstenite/rustls-tls-native-roots",
]
=======

native-tls = ["tokio-tungstenite/native-tls-vendored"]
# 兼容, 到0.12删除
rustls-tls = ["tokio-tungstenite/rustls-tls-webpki-roots"]

rustls-tls-webpki-roots = ["tokio-tungstenite/rustls-tls-webpki-roots"]

rustls-tls-native-roots = ["tokio-tungstenite/rustls-tls-native-roots"]
>>>>>>> 2e2bd4ca
<|MERGE_RESOLUTION|>--- conflicted
+++ resolved
@@ -1,10 +1,6 @@
 [package]
 name = "kovi"
-<<<<<<< HEAD
 version = "1.0.0"
-=======
-version = "0.11.7"
->>>>>>> 2e2bd4ca
 edition = "2021"
 description = "A OneBot V11 bot plugin framework"
 license = "MPL-2.0"
@@ -55,25 +51,8 @@
 message_sent = []
 cqstring = []
 
-<<<<<<< HEAD
-native-tls = [
-    "tokio-tungstenite/native-tls-vendored",
-]
-
-rustls-tls-webpki-roots = [
-    "tokio-tungstenite/rustls-tls-webpki-roots",
-]
-
-rustls-tls-native-roots = [
-    "tokio-tungstenite/rustls-tls-native-roots",
-]
-=======
-
 native-tls = ["tokio-tungstenite/native-tls-vendored"]
-# 兼容, 到0.12删除
-rustls-tls = ["tokio-tungstenite/rustls-tls-webpki-roots"]
 
 rustls-tls-webpki-roots = ["tokio-tungstenite/rustls-tls-webpki-roots"]
 
-rustls-tls-native-roots = ["tokio-tungstenite/rustls-tls-native-roots"]
->>>>>>> 2e2bd4ca
+rustls-tls-native-roots = ["tokio-tungstenite/rustls-tls-native-roots"]