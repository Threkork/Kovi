--- conflicted
+++ resolved
@@ -1,12 +1,7 @@
 [package]
 name = "kovi"
-<<<<<<< HEAD
-version = "0.11.10"
-edition = "2021"
-=======
 version = "0.12.0"
 edition = "2024"
->>>>>>> 19fbf870
 description = "A OneBot V11 bot plugin framework"
 license = "MPL-2.0"
 authors = ["Threkork <threkork@hotmail.com>"]
