<div align="center">

![Badge](https://img.shields.io/badge/OneBot-11-black) [![群](https://img.shields.io/badge/QQ%E7%BE%A4-857054777-54aeff)](https://qm.qq.com/q/kmpSBOVaCI)

**简体中文** | [English](README_EN.md)

</div>

# Kovi

<<<<<<< HEAD
Kovi 是一个 OneBot V11 的插件框架，如果你想用 Rust 来开发 OneBot V11 机器人，那么 Kovi 是一个绝佳选择。

目标是 Rust 最简单 OneBot 框架！

复杂的 Rust 简化写法？ Kovi 已经尽力了。

本项目文档非常简单易懂，跟着来一遍保证就会了。

↓↓↓↓↓ 文档在这里

[Kovi Doc](https://threkork.github.io/kovi-doc/)

**注意⚠️，项目目前只支持 OneBot V11 正向 WebSocket 协议**

球球啦，点个⭐⭐吧，这是一个很大的鼓励。

=======
Kovi 是一个 OneBot V11 的插件框架，如果你想用 Rust 来开发 OneBot V11 机器人，那么 Kovi 是一个很好的选择。

🎯 目标是 Rust 最简单 OneBot 框架！复杂的 Rust 简化写法？ Kovi 已经尽力了。

🤔 让我数数，文档里面的快速上手，居然15行代码就可以实现一个最简插件并且运行。

🥁 还有 CLI 工具，方便项目开发。

🛍️ 插件商店带来绝佳 Kovi 购物体验，一键接入插件开发者们的包裹📦。

😍 本项目文档非常简单易懂，跟着来一遍保证都会了。

### ↓ 文档在这里

[Kovi Doc](https://threkork.github.io/kovi-doc/)

### ↓ 商店在这里

[Kovi Shop](https://kovi.threkork.com/start/plugins.html)

**注意⚠️，项目目前只支持 OneBot V11 正向 WebSocket 协议**

球球啦，点个星星⭐吧，这是一个很大的鼓励。

>>>>>>> 064213e4
还有欢迎加Q群玩。<|MERGE_RESOLUTION|>--- conflicted
+++ resolved
@@ -8,24 +8,6 @@
 
 # Kovi
 
-<<<<<<< HEAD
-Kovi 是一个 OneBot V11 的插件框架，如果你想用 Rust 来开发 OneBot V11 机器人，那么 Kovi 是一个绝佳选择。
-
-目标是 Rust 最简单 OneBot 框架！
-
-复杂的 Rust 简化写法？ Kovi 已经尽力了。
-
-本项目文档非常简单易懂，跟着来一遍保证就会了。
-
-↓↓↓↓↓ 文档在这里
-
-[Kovi Doc](https://threkork.github.io/kovi-doc/)
-
-**注意⚠️，项目目前只支持 OneBot V11 正向 WebSocket 协议**
-
-球球啦，点个⭐⭐吧，这是一个很大的鼓励。
-
-=======
 Kovi 是一个 OneBot V11 的插件框架，如果你想用 Rust 来开发 OneBot V11 机器人，那么 Kovi 是一个很好的选择。
 
 🎯 目标是 Rust 最简单 OneBot 框架！复杂的 Rust 简化写法？ Kovi 已经尽力了。
@@ -50,5 +32,4 @@
 
 球球啦，点个星星⭐吧，这是一个很大的鼓励。
 
->>>>>>> 064213e4
 还有欢迎加Q群玩。