--- conflicted
+++ resolved
@@ -1,9 +1,5 @@
-<<<<<<< HEAD
-use super::{Anonymous, Sender};
 use crate::bot::message::cq_to_arr_inner;
-=======
 use super::{Anonymous, EventBuildError, Sender};
->>>>>>> 19fbf870
 use crate::bot::runtimebot::send_api_request_with_forget;
 use crate::types::ApiAndOneshot;
 use crate::{
@@ -146,31 +142,9 @@
             Message::from_vec_segment_value(v)
                 .map_err(|e| EventBuildError::ParseError(format!("Parse error: {}", e)))?
         } else {
-<<<<<<< HEAD
             let str_v = temp_object["message"].as_str().ok_or(format!("message is not string:{:?}",temp_object["message"]))?;
             let arr_v = cq_to_arr_inner(str_v);
             Message::from_vec_segment_value(arr_v).unwrap()
-=======
-            #[cfg(feature = "cqstring")]
-            {
-                let str = temp_object
-                    .get("message")
-                    .and_then(|v| v.as_str())
-                    .ok_or(EventBuildError::ParseError(
-                        "Invalid message string".to_string(),
-                    ))?
-                    .to_string();
-                cq_to_arr(CQMessage::from(str))
-            }
-            #[cfg(not(feature = "cqstring"))]
-            {
-                // 不开启cqstring特性，不能用。
-                error!("不开启cqstring feature，不能使用cq码");
-                return Err(EventBuildError::ParseError(
-                    "cqstring feature is disabled".to_string(),
-                ));
-            }
->>>>>>> 19fbf870
         };
 
         let anonymous: Option<Anonymous> =
