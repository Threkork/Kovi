use super::{runtimebot::RuntimeBot, Bot};
use super::{ApiAndOneshot, Host, PLUGIN_BUILDER, PLUGIN_NAME};
use croner::errors::CronError;
use croner::Cron;
use event::{MsgEvent, NoticeEvent, RequestEvent};
use log::error;
use std::future::Future;
use std::pin::Pin;
use std::sync::{Arc, RwLock};
use tokio::sync::mpsc;

pub mod event;

pub type PinFut = Pin<Box<dyn Future<Output = ()> + Send>>;

pub type MsgFn = Arc<dyn Fn(Arc<MsgEvent>) -> PinFut + Send + Sync>;

<<<<<<< HEAD
pub type AsyncMsgFn = Arc<dyn Fn(Arc<AllMsgEvent>) -> PinFut + Send + Sync>;

pub type AllNoticeFn = Arc<dyn Fn(Arc<AllNoticeEvent>) -> PinFut + Send + Sync>;
=======
pub type NoticeFn = Arc<dyn Fn(Arc<NoticeEvent>) -> PinFut + Send + Sync>;
>>>>>>> 1dd74101

pub type RequestFn = Arc<dyn Fn(Arc<RequestEvent>) -> PinFut + Send + Sync>;

pub type NoArgsFn = Arc<dyn Fn() -> PinFut + Send + Sync>;

#[derive(Clone, Default)]
pub(crate) struct Listen {
    pub(crate) msg: Vec<Arc<ListenMsgFn>>,
    #[cfg(feature = "message_sent")]
    pub(crate) msg_sent: Vec<MsgFn>,
    pub(crate) notice: Vec<NoticeFn>,
    pub(crate) request: Vec<RequestFn>,
    pub(crate) drop: Vec<NoArgsFn>,
}

#[derive(Clone)]
pub(crate) enum ListenMsgFn {
    Msg(MsgFn),
    PrivateMsg(MsgFn),
    GroupMsg(MsgFn),
    AdminMsg(MsgFn),
}

impl Listen {
    pub fn clear(&mut self) {
        self.msg.clear();
        self.notice.clear();
        self.request.clear();
        self.drop.clear();
        self.msg.shrink_to_fit();
        self.notice.shrink_to_fit();
        self.request.shrink_to_fit();
        self.drop.shrink_to_fit();
        #[cfg(feature = "message_sent")]
        self.msg_sent.clear();
        #[cfg(feature = "message_sent")]
        self.msg_sent.shrink_to_fit();
    }
}

#[derive(Clone)]
pub struct PluginBuilder {
    pub(crate) bot: Arc<RwLock<Bot>>,
    pub(crate) runtime_bot: Arc<RuntimeBot>,
}

impl PluginBuilder {
    pub(crate) fn new(
        name: String,
        bot: Arc<RwLock<Bot>>,
        host: Host,
        port: u16,
        api_tx: mpsc::Sender<ApiAndOneshot>,
    ) -> Self {
        let bot_weak = Arc::downgrade(&bot);

        let runtime_bot = Arc::new(RuntimeBot {
            host,
            port,

            bot: bot_weak,
            plugin_name: name,
            api_tx,
        });

        PluginBuilder { bot, runtime_bot }
    }

    pub fn get_runtime_bot() -> Arc<RuntimeBot> {
        PLUGIN_BUILDER.with(|p| p.runtime_bot.clone())
    }

    pub fn get_plugin_name() -> String {
        PLUGIN_BUILDER.with(|p| p.runtime_bot.plugin_name.to_string())
    }

    pub fn get_plugin_host() -> (Host, u16) {
        PLUGIN_BUILDER.with(|p| (p.runtime_bot.host.clone(), p.runtime_bot.port))
    }
}

impl PluginBuilder {
    // pub fn on_test<F>(handler: F)
    // where
    //     F: AsyncFn(Arc<AllMsgEvent>) + Send + Sync + 'static,
    //     F(..): Send,
    // {
    //     PLUGIN_BUILDER.with(|p| {
    //         let mut bot = p.bot.write().unwrap();
    //         let bot_plugin = bot.plugins.get_mut(&p.runtime_bot.plugin_name).unwrap();

    //         let handler = Arc::new(handler);

    //         let listen_fn = ListenMsgFn::Msg(Arc::new(move |event| {
    //             Box::pin({
    //                 let handler = handler.clone();
    //                 async move {
    //                     handler(event).await;
    //                 }
    //             })
    //         }));

    //         bot_plugin.listen.msg.push(Arc::new(listen_fn));
    //     })
    // }

    /// 注册消息处理函数。
    ///
    /// 注册一个处理程序，用于处理接收到的消息事件（`MsgEvent`）。
    pub fn on_msg<F, Fut>(handler: F)
    where
        F: Fn(Arc<MsgEvent>) -> Fut + Send + Sync + 'static,
        Fut: Future + Send,
        Fut::Output: Send,
    {
        PLUGIN_BUILDER.with(|p| {
            let mut bot = p.bot.write().unwrap();
            let bot_plugin = bot.plugins.get_mut(&p.runtime_bot.plugin_name).unwrap();

            let handler = Arc::new(handler);

            let listen_fn = ListenMsgFn::Msg(Arc::new(move |event| {
                Box::pin({
                    let handler = handler.clone();
                    async move {
                        handler(event).await;
                    }
                })
            }));

            bot_plugin.listen.msg.push(Arc::new(listen_fn));
        })
    }

    /// 注册管理员消息处理函数。
    ///
    /// 注册一个处理程序，用于处理接收到的消息事件（`MsgEvent`）。
    pub fn on_admin_msg<F, Fut>(handler: F)
    where
        F: Fn(Arc<MsgEvent>) -> Fut + Send + Sync + 'static,
        Fut: Future + Send,
        Fut::Output: Send,
    {
        PLUGIN_BUILDER.with(|p| {
            let mut bot = p.bot.write().unwrap();
            let bot_plugin = bot.plugins.get_mut(&p.runtime_bot.plugin_name).unwrap();

            bot_plugin
                .listen
                .msg
                .push(Arc::new(ListenMsgFn::AdminMsg(Arc::new({
                    let handler = Arc::new(handler);
                    move |event| {
                        Box::pin({
                            let handler = handler.clone();
                            async move {
                                handler(event).await;
                            }
                        })
                    }
                }))));
        })
    }

    /// 注册管理员消息处理函数。
    ///
    /// 注册一个处理程序，用于处理接收到的消息事件（`MsgEvent`）。
    pub fn on_private_msg<F, Fut>(handler: F)
    where
        F: Fn(Arc<MsgEvent>) -> Fut + Send + Sync + 'static,
        Fut: Future + Send,
        Fut::Output: Send,
    {
        PLUGIN_BUILDER.with(|p| {
            let mut bot = p.bot.write().unwrap();
            let bot_plugin = bot.plugins.get_mut(&p.runtime_bot.plugin_name).unwrap();

            bot_plugin
                .listen
                .msg
                .push(Arc::new(ListenMsgFn::PrivateMsg(Arc::new({
                    let handler = Arc::new(handler);
                    move |event| {
                        Box::pin({
                            let handler = handler.clone();
                            async move {
                                handler(event).await;
                            }
                        })
                    }
                }))));
        })
    }

    pub fn on_group_msg<F, Fut>(handler: F)
    where
        F: Fn(Arc<MsgEvent>) -> Fut + Send + Sync + 'static,
        Fut: Future + Send,
        Fut::Output: Send,
    {
        PLUGIN_BUILDER.with(|p| {
            let mut bot = p.bot.write().unwrap();
            let bot_plugin = bot.plugins.get_mut(&p.runtime_bot.plugin_name).unwrap();

            bot_plugin
                .listen
                .msg
                .push(Arc::new(ListenMsgFn::GroupMsg(Arc::new({
                    let handler = Arc::new(handler);
                    move |event| {
                        Box::pin({
                            let handler = handler.clone();
                            async move {
                                handler(event).await;
                            }
                        })
                    }
                }))));
        })
    }

    #[cfg(feature = "message_sent")]
    /// 注册 message_sent 消息处理函数。
    pub fn on_msg_send<F, Fut>(handler: F)
    where
        F: Fn(Arc<MsgEvent>) -> Fut + Send + Sync + 'static,
        Fut: Future + Send,
        Fut::Output: Send,
    {
        PLUGIN_BUILDER.with(|p| {
            let mut bot = p.runtime_bot.bot.write().unwrap();
            let bot_plugin = bot.plugins.get_mut(&p.runtime_bot.plugin_name).unwrap();

            bot_plugin.listen.msg_sent.push(Arc::new({
                let handler = Arc::new(handler);
                move |event| {
                    Box::pin({
                        let handler = handler.clone();
                        async move {
                            handler(event).await;
                        }
                    })
                }
            }));
        })
    }

    /// 注册消息处理函数。
    ///
    /// 注册一个处理程序，用于处理接收到的消息事件（`NoticeEvent`）。
    pub fn on_notice<F, Fut>(handler: F)
    where
        F: Fn(Arc<NoticeEvent>) -> Fut + Send + Sync + 'static,
        Fut: Future + Send,
        Fut::Output: Send,
    {
        PLUGIN_BUILDER.with(|p| {
            let mut bot = p.bot.write().unwrap();
            let bot_plugin = bot.plugins.get_mut(&p.runtime_bot.plugin_name).unwrap();

            bot_plugin.listen.notice.push(Arc::new({
                let handler = Arc::new(handler);
                move |event| {
                    Box::pin({
                        let handler = handler.clone();
                        async move {
                            handler(event).await;
                        }
                    })
                }
            }));
        })
    }

    /// 注册异步消息处理函数。
    ///
    /// 注册一个处理程序，用于处理接收到的消息事件（`RequestEvent`）。
    pub fn on_request<F, Fut>(handler: F)
    where
        F: Fn(Arc<RequestEvent>) -> Fut + Send + Sync + 'static,
        Fut: Future + Send,
        Fut::Output: Send,
    {
        PLUGIN_BUILDER.with(|p| {
            let mut bot = p.bot.write().unwrap();
            let bot_plugin = bot.plugins.get_mut(&p.runtime_bot.plugin_name).unwrap();

            bot_plugin.listen.request.push(Arc::new({
                let handler = Arc::new(handler);
                move |event| {
                    Box::pin({
                        let handler = handler.clone();
                        async move {
                            handler(event).await;
                        }
                    })
                }
            }));
        })
    }

    #[deprecated(note = "请使用 `on_notice` 代替")]
    /// 注册消息处理函数。
    ///
    /// 注册一个处理程序，用于处理接收到的消息事件（`NoticeEvent`）。
    pub fn on_all_notice<F, Fut>(handler: F)
    where
        F: Fn(Arc<NoticeEvent>) -> Fut + Send + Sync + 'static,
        Fut: Future + Send,
        Fut::Output: Send,
    {
        Self::on_notice(handler)
    }

    #[deprecated(note = "请使用 `on_request` 代替")]
    /// 注册异步消息处理函数。
    ///
    /// 注册一个处理程序，用于处理接收到的消息事件（`RequestEvent`）。
    pub fn on_all_request<F, Fut>(handler: F)
    where
        F: Fn(Arc<RequestEvent>) -> Fut + Send + Sync + 'static,
        Fut: Future + Send,
        Fut::Output: Send,
    {
        Self::on_request(handler)
    }

    /// 注册程序结束事件处理函数。
    ///
    /// 注册处理程序，用于处理接收到的程序结束事件。
    pub fn drop<F, Fut>(handler: F)
    where
        F: Fn() -> Fut + Send + Sync + 'static,
        Fut: Future + Send,
        Fut::Output: Send,
    {
        PLUGIN_BUILDER.with(|p| {
            let mut bot = p.bot.write().unwrap();
            let bot_plugin = bot.plugins.get_mut(&p.runtime_bot.plugin_name).unwrap();

            bot_plugin.listen.drop.push(Arc::new({
                let handler = Arc::new(handler);
                move || {
                    Box::pin({
                        let handler = handler.clone();
                        async move {
                            handler().await;
                        }
                    })
                }
            }));
        })
    }

    /// 注册定时任务。
    ///
    /// 传入 Cron 。
    pub fn cron<F, Fut>(cron: &str, handler: F) -> Result<(), CronError>
    where
        F: Fn() -> Fut + Send + Sync + 'static,
        Fut: Future + Send,
        Fut::Output: Send,
    {
        PLUGIN_BUILDER.with(|p| {
            let cron = match Cron::new(cron).with_seconds_optional().parse() {
                Ok(v) => v,
                Err(e) => return Err(e),
            };
            Self::run_cron_task(p, cron, handler);
            Ok(())
        })
    }

    /// 注册定时任务。
    ///
    /// 传入 Cron 。
    pub fn cron_use_croner<F, Fut>(cron: Cron, handler: F)
    where
        F: Fn() -> Fut + Send + Sync + 'static,
        Fut: Future + Send,
        Fut::Output: Send,
    {
        PLUGIN_BUILDER.with(|p| {
            Self::run_cron_task(p, cron, handler);
        })
    }

    fn run_cron_task<F, Fut>(p: &PluginBuilder, cron: Cron, handler: F)
    where
        F: Fn() -> Fut + Send + Sync + 'static,
        Fut: Future + Send,
        Fut::Output: Send,
    {
        let name = Arc::new(p.runtime_bot.plugin_name.clone());
        let mut enabled = {
            let bot = p.bot.read().unwrap();
            let plugin = bot.plugins.get(&*name).unwrap();
            plugin.enabled.subscribe()
        };
        tokio::spawn(PLUGIN_NAME.scope(name.clone(), async move {
            tokio::select! {
                _ = async {
                        loop {
                            let now = chrono::Local::now();
                            let next = match cron.find_next_occurrence(&now, false) {
                                Ok(v) => v,
                                Err(e) => {
                                    error!("{name} cron task error: {}", e);
                                    break;
                                }
                            };
                            let time = next - now;
                            let duration = std::time::Duration::from_millis(time.num_milliseconds() as u64);
                            tokio::time::sleep(duration).await;
                            handler().await;
                        }
                } => {}
                _ = async {
                        loop {
                            enabled.changed().await.unwrap();
                            if !*enabled.borrow_and_update() {
                                break;
                            }
                        }
                } => {}
            }
        }));
    }
}

#[macro_export]
macro_rules! async_move {
    // 匹配没有事件参数的情况
    (;$($var:ident),*; $($body:tt)*) => {
        {
            $(let $var = $var.clone();)*
            move || {
                $(let $var = $var.clone();)*
                async move
                    $($body)*
            }
        }
    };

    // 匹配有事件参数的情况
    ($event:ident; $($var:ident),*; $($body:tt)*) => {
        {
            $(let $var = $var.clone();)*
            move |$event| {
                $(let $var = $var.clone();)*
                async move
                    $($body)*
            }
        }
    };

    // 匹配只要一次clone的情况（自己tokio::spawn一个新线程）
    ($($var:ident),*;$($body:tt)*) => {
        {
            $(let $var = $var.clone();)*
            async move
                $($body)*
        }
    };
}

#[cfg(test)]
mod on_is_ture {
    use crate::{
        bot::{plugin_builder::ListenMsgFn, ApiAndOneshot, PLUGIN_BUILDER},
        Bot, PluginBuilder,
    };
    use std::{
        net::{IpAddr, Ipv4Addr},
        sync::{Arc, RwLock},
    };
    use tokio::sync::mpsc;

    #[tokio::test]
    async fn on_is_ture() {
        let conf = crate::bot::KoviConf::new(
            123,
            None,
            crate::bot::Server::new(
                crate::bot::Host::IpAddr(IpAddr::V4(std::net::Ipv4Addr::new(127, 0, 0, 1))),
                8081,
                "".to_string(),
                false,
            ),
            false,
        );

        let (api_tx, _): (mpsc::Sender<ApiAndOneshot>, mpsc::Receiver<ApiAndOneshot>) =
            mpsc::channel(1);

        async fn test_something() {
            PluginBuilder::on_msg(|_| async {});
            PluginBuilder::on_admin_msg(|_| async {});
            PluginBuilder::on_group_msg(|_| async {});
            PluginBuilder::on_private_msg(|_| async {});
            PluginBuilder::on_notice(|_| async {});
            PluginBuilder::on_request(|_| async {});
            PluginBuilder::drop(|| async {});
        }

        fn pin_something() -> std::pin::Pin<Box<dyn std::future::Future<Output = ()> + Send>> {
            Box::pin(async {
                test_something().await;
            })
        }

        let mut bot = Bot::build(conf);
        bot.mount_main("some", "0.0.1", Arc::new(pin_something));
        let main_foo = bot.plugins.get("some").unwrap().main.clone();
        let bot = Arc::new(RwLock::new(bot));

        let p = PluginBuilder::new(
            "some".to_string(),
            bot.clone(),
            crate::bot::Host::IpAddr(IpAddr::V4(Ipv4Addr::new(1, 1, 1, 1))),
            8081,
            api_tx,
        );
        PLUGIN_BUILDER.scope(p, (main_foo)()).await;

        let bot_lock = bot.write().unwrap();
        let bot_plugin = bot_lock.plugins.get("some").unwrap();

        // 检测里面是不是每个类型的闭包都是一个
        let mut counts = std::collections::HashMap::new();
        counts.insert(
            "MsgFn",
            bot_plugin
                .listen
                .msg
                .iter()
                .filter(|&msg| matches!(msg.as_ref(), ListenMsgFn::Msg(_)))
                .count(),
        );
        counts.insert(
            "PrivateMsgFn",
            bot_plugin
                .listen
                .msg
                .iter()
                .filter(|&msg| matches!(msg.as_ref(), ListenMsgFn::PrivateMsg(_)))
                .count(),
        );
        counts.insert(
            "GroupMsgFn",
            bot_plugin
                .listen
                .msg
                .iter()
                .filter(|&msg| matches!(msg.as_ref(), ListenMsgFn::GroupMsg(_)))
                .count(),
        );
        counts.insert(
            "AdminMsgFn",
            bot_plugin
                .listen
                .msg
                .iter()
                .filter(|&msg| matches!(msg.as_ref(), ListenMsgFn::AdminMsg(_)))
                .count(),
        );
        counts.insert("AllNoticeFn", bot_plugin.listen.notice.len());
        counts.insert("AllRequestFn", bot_plugin.listen.request.len());
        counts.insert("KoviEventDropFn", bot_plugin.listen.drop.len());

        for (key, &count) in counts.iter() {
            assert_eq!(count, 1, "{} should have exactly one closure", key);
        }
    }
}<|MERGE_RESOLUTION|>--- conflicted
+++ resolved
@@ -15,13 +15,9 @@
 
 pub type MsgFn = Arc<dyn Fn(Arc<MsgEvent>) -> PinFut + Send + Sync>;
 
-<<<<<<< HEAD
-pub type AsyncMsgFn = Arc<dyn Fn(Arc<AllMsgEvent>) -> PinFut + Send + Sync>;
-
-pub type AllNoticeFn = Arc<dyn Fn(Arc<AllNoticeEvent>) -> PinFut + Send + Sync>;
-=======
+pub type AsyncMsgFn = Arc<dyn Fn(Arc<MsgEvent>) -> PinFut + Send + Sync>;
+
 pub type NoticeFn = Arc<dyn Fn(Arc<NoticeEvent>) -> PinFut + Send + Sync>;
->>>>>>> 1dd74101
 
 pub type RequestFn = Arc<dyn Fn(Arc<RequestEvent>) -> PinFut + Send + Sync>;
 
