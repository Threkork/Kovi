--- conflicted
+++ resolved
@@ -154,13 +154,8 @@
     pub fn on_admin_msg<F, Fut>(handler: F)
     where
         F: Fn(Arc<AllMsgEvent>) -> Fut + Send + Sync + 'static,
-<<<<<<< HEAD
-        Fut: Future + Send + 'static,
-        Fut::Output: Send + 'static,
-=======
-        Fut: Future + Send,
-        Fut::Output: Send,
->>>>>>> 506203cf
+        Fut: Future + Send,
+        Fut::Output: Send,
     {
         PLUGIN_BUILDER.with(|p| {
             let mut bot = p.runtime_bot.bot.write().unwrap();
